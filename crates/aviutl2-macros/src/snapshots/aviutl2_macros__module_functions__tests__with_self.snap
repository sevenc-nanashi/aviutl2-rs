---
source: crates/aviutl2-macros/src/module_functions.rs
expression: format_tokens(output)
---
impl MyModule {
    fn my_function(&self, fuga: f64) -> f64 {
        fuga * 2.0
    }
}
::aviutl2::__internal_module! {
    impl ::aviutl2::module::ScriptModuleFunctions for MyModule {
        fn functions() -> Vec<::aviutl2::module::ModuleFunction> {
            let mut functions = Vec::new();
            functions.push(::aviutl2::module::ModuleFunction {
                name: "my_function".to_string(),
                func: bridge_my_function,
            });
            return functions;
            extern "C" fn bridge_my_function(
                smp: *mut ::aviutl2::sys::module2::SCRIPT_MODULE_PARAM,
            ) {
                let mut params =
                    unsafe { ::aviutl2::module::ScriptModuleCallHandle::from_ptr(smp) };
                let fuga: f64 = match <f64 as ::aviutl2::module::FromScriptModuleParam>::from_param(
                    &params, 0usize,
                ) {
                    ::std::option::Option::Some(value) => value,
                    ::std::option::Option::None => {
                        let _ = params.set_error(&format!(
                            "Failed to convert parameter #{} to {}",
                            0usize,
                            stringify!(f64)
                        ));
                        return;
                    }
                };
<<<<<<< HEAD
                <MyModule as ::aviutl2::module::ScriptModule>::with_instance(|__internal_self| {
                    let fn_result = <MyModule>::my_function(__internal_self, fuga);
                    let push_result = ::aviutl2::module::IntoScriptModuleReturnValue::push_into(
                        fn_result,
                        &mut params,
                    );
                    let _ = ::aviutl2::module::IntoScriptModuleReturnValue::push_into(
                        push_result,
                        &mut params,
                    );
                });
=======
                let fn_result = <MyModule>::my_function(__internal_self, fuga);
                ::aviutl2::module::__push_return_value(&mut params, fn_result);
>>>>>>> aea1bbbb
            }
        }
    }
}<|MERGE_RESOLUTION|>--- conflicted
+++ resolved
@@ -21,35 +21,24 @@
             ) {
                 let mut params =
                     unsafe { ::aviutl2::module::ScriptModuleCallHandle::from_ptr(smp) };
-                let fuga: f64 = match <f64 as ::aviutl2::module::FromScriptModuleParam>::from_param(
-                    &params, 0usize,
-                ) {
-                    ::std::option::Option::Some(value) => value,
-                    ::std::option::Option::None => {
-                        let _ = params.set_error(&format!(
-                            "Failed to convert parameter #{} to {}",
-                            0usize,
-                            stringify!(f64)
-                        ));
-                        return;
-                    }
-                };
-<<<<<<< HEAD
                 <MyModule as ::aviutl2::module::ScriptModule>::with_instance(|__internal_self| {
+                    let fuga: f64 =
+                        match <f64 as ::aviutl2::module::FromScriptModuleParam>::from_param(
+                            &params, 0usize,
+                        ) {
+                            ::std::option::Option::Some(value) => value,
+                            ::std::option::Option::None => {
+                                let _ = params.set_error(&format!(
+                                    "Failed to convert parameter #{} to {}",
+                                    0usize,
+                                    stringify!(f64)
+                                ));
+                                return;
+                            }
+                        };
                     let fn_result = <MyModule>::my_function(__internal_self, fuga);
-                    let push_result = ::aviutl2::module::IntoScriptModuleReturnValue::push_into(
-                        fn_result,
-                        &mut params,
-                    );
-                    let _ = ::aviutl2::module::IntoScriptModuleReturnValue::push_into(
-                        push_result,
-                        &mut params,
-                    );
+                    ::aviutl2::module::__push_return_value(&mut params, fn_result);
                 });
-=======
-                let fn_result = <MyModule>::my_function(__internal_self, fuga);
-                ::aviutl2::module::__push_return_value(&mut params, fn_result);
->>>>>>> aea1bbbb
             }
         }
     }
