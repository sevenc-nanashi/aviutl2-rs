use quote::ToTokens;

pub fn module_functions(
    item: proc_macro2::TokenStream,
) -> Result<proc_macro2::TokenStream, proc_macro2::TokenStream> {
    let mut item: syn::ItemImpl = syn::parse2(item).map_err(|e| e.to_compile_error())?;
    if item.trait_.is_some() {
        return Err(syn::Error::new_spanned(
            item,
            "`module_functions` macro can only be applied to inherent impl blocks",
        )
        .to_compile_error());
    }
    if !item.generics.params.is_empty() {
        return Err(syn::Error::new_spanned(
            item,
            "`module_functions` macro does not support generic impl blocks",
        )
        .to_compile_error());
    }
    if item.self_ty.to_token_stream().to_string().contains('<') {
        return Err(syn::Error::new_spanned(
            item,
            "`module_functions` macro does not support generic types",
        )
        .to_compile_error());
    }
    let impl_token = item.self_ty.to_token_stream();

    let (function_tables, function_impls): (
        Vec<proc_macro2::TokenStream>,
        Vec<proc_macro2::TokenStream>,
    ) = item
        .items
        .iter_mut()
        .map(|item| create_bridge(&impl_token, item))
        .collect::<Result<Vec<_>, _>>()?
        .into_iter()
        .unzip();

    Ok(quote::quote! {
        #item

        ::aviutl2::__internal_module! {
            impl ::aviutl2::module::ScriptModuleFunctions for #impl_token {
                fn functions() -> Vec<::aviutl2::module::ModuleFunction> {
                    let mut functions = Vec::new();
                    #(#function_tables)*
                    return functions;

                    #(#function_impls)*
                }
            }
        }
    })
}

fn create_bridge(
    impl_token: &proc_macro2::TokenStream,
    item: &mut syn::ImplItem,
) -> Result<(proc_macro2::TokenStream, proc_macro2::TokenStream), proc_macro2::TokenStream> {
    match item {
        syn::ImplItem::Fn(method) => {
            let method_name = &method.sig.ident;
            let method_name_str = method_name.to_string();
            let internal_method_name =
                syn::Ident::new(&format!("bridge_{}", method_name), method_name.span());
            let func_table = quote::quote! {
                functions.push(::aviutl2::module::ModuleFunction {
                    name: #method_name_str.to_string(),
                    func: #internal_method_name,
                });
            };

            let direct_index = method
                .attrs
                .iter()
                .position(|attr| attr.path().is_ident("direct"));
            let func_impl = if let Some(direct_index) = direct_index {
                method.attrs.remove(direct_index);
                let has_self = method
                    .sig
                    .inputs
                    .iter()
                    .any(|param| matches!(param, syn::FnArg::Receiver(_)));
                // detect if receiver is &mut self
                let mut_self = method
                    .sig
                    .inputs
                    .iter()
                    .find_map(|param| match param {
                        syn::FnArg::Receiver(r) => Some(r.mutability.is_some()),
                        _ => None,
                    })
                    .unwrap_or(false);
                if has_self {
                    if mut_self {
                        quote::quote! {
                            extern "C" fn #internal_method_name(smp: *mut ::aviutl2::sys::module2::SCRIPT_MODULE_PARAM) {
                                let mut params = unsafe { ::aviutl2::module::ScriptModuleCallHandle::from_ptr(smp) };
                                <#impl_token as ::aviutl2::module::ScriptModule>::with_instance_mut(|__internal_self| {
                                    let () = <#impl_token>::#method_name(__internal_self, &mut params);
                                });
                            }
                        }
                    } else {
                        quote::quote! {
                            extern "C" fn #internal_method_name(smp: *mut ::aviutl2::sys::module2::SCRIPT_MODULE_PARAM) {
                                let mut params = unsafe { ::aviutl2::module::ScriptModuleCallHandle::from_ptr(smp) };
                                <#impl_token as ::aviutl2::module::ScriptModule>::with_instance(|__internal_self| {
                                    let () = <#impl_token>::#method_name(__internal_self, &mut params);
                                });
                            }
                        }
                    }
                } else {
                    quote::quote! {
                        extern "C" fn #internal_method_name(smp: *mut ::aviutl2::sys::module2::SCRIPT_MODULE_PARAM) {
                            let mut params = unsafe { ::aviutl2::module::ScriptModuleCallHandle::from_ptr(smp) };
                            let () = <#impl_token>::#method_name(&mut params);
                        }
                    }
                }
            } else {
                let params = &method.sig.inputs;
                // Separate receiver and non-receiver parameters
                let mut param_bridges = Vec::new();
                let mut param_index: usize = 0;
                let mut has_self = false;
                let mut self_is_mut = false;
                for param in params.iter() {
                    match param {
                        syn::FnArg::Receiver(r) => {
                            if r.reference.is_none() {
                                return Err(syn::Error::new_spanned(
                                    r,
                                    "method receiver must be a reference",
                                )
                                .to_compile_error());
                            }
                            has_self = true;
                            self_is_mut = r.mutability.is_some();
                        }
                        syn::FnArg::Typed(pat_type) => {
                            let ty = &pat_type.ty;
                            let pat = &pat_type.pat;
                            let idx = param_index;
                            param_bridges.push(quote::quote! {
                                let #pat: #ty = match <#ty as ::aviutl2::module::FromScriptModuleParam>::from_param(&params, #idx) {
                                    ::std::option::Option::Some(value) => value,
                                    ::std::option::Option::None => {
                                        let _ = params.set_error(&format!(
                                            "Failed to convert parameter #{} to {}", #idx, stringify!(#ty)
                                        ));
                                        return;
                                    }
                                };
                            });
                            param_index += 1;
                        }
                    }
                }
                let param_names_vec: Vec<proc_macro2::TokenStream> = params
                    .iter()
                    .map(|param| match param {
                        syn::FnArg::Receiver(_) => quote::quote! { __internal_self },
                        syn::FnArg::Typed(pat_type) => {
                            let pat = &pat_type.pat;
                            quote::quote! { #pat }
                        }
                    })
                    .collect();
                if has_self {
                    if self_is_mut {
                        quote::quote! {
                            extern "C" fn #internal_method_name(smp: *mut ::aviutl2::sys::module2::SCRIPT_MODULE_PARAM) {
                                let mut params = unsafe { ::aviutl2::module::ScriptModuleCallHandle::from_ptr(smp) };
                                #(#param_bridges)*
                                <#impl_token as ::aviutl2::module::ScriptModule>::with_instance_mut(|__internal_self| {
                                    let fn_result = <#impl_token>::#method_name(#(#param_names_vec),*);
                                    let push_result = ::aviutl2::module::IntoScriptModuleReturnValue::push_into(fn_result, &mut params);
                                    let _ = ::aviutl2::module::IntoScriptModuleReturnValue::push_into(push_result, &mut params);
                                });
                            }
                        }
                    } else {
                        quote::quote! {
                            extern "C" fn #internal_method_name(smp: *mut ::aviutl2::sys::module2::SCRIPT_MODULE_PARAM) {
                                let mut params = unsafe { ::aviutl2::module::ScriptModuleCallHandle::from_ptr(smp) };
                                #(#param_bridges)*
                                <#impl_token as ::aviutl2::module::ScriptModule>::with_instance(|__internal_self| {
                                    let fn_result = <#impl_token>::#method_name(#(#param_names_vec),*);
                                    let push_result = ::aviutl2::module::IntoScriptModuleReturnValue::push_into(fn_result, &mut params);
                                    let _ = ::aviutl2::module::IntoScriptModuleReturnValue::push_into(push_result, &mut params);
                                });
                            }
                        }
                    }
<<<<<<< HEAD
                } else {
                    quote::quote! {
                        extern "C" fn #internal_method_name(smp: *mut ::aviutl2::sys::module2::SCRIPT_MODULE_PARAM) {
                            let mut params = unsafe { ::aviutl2::module::ScriptModuleCallHandle::from_ptr(smp) };
                            #(#param_bridges)*
                            let fn_result = <#impl_token>::#method_name(#(#param_names_vec),*);
                            let push_result = ::aviutl2::module::IntoScriptModuleReturnValue::push_into(fn_result, &mut params);
                            let _ = ::aviutl2::module::IntoScriptModuleReturnValue::push_into(push_result, &mut params);
                        }
=======
                });
                quote::quote! {
                    extern "C" fn #internal_method_name(smp: *mut ::aviutl2::sys::module2::SCRIPT_MODULE_PARAM) {
                        let mut params = ::aviutl2::module::ScriptModuleCallHandle::from_ptr(smp);
                        #(#param_bridges)*
                        let fn_result = <#impl_token>::#method_name(#(#param_names),*);
                        ::aviutl2::module::__push_return_value(&mut params, fn_result);
>>>>>>> aea1bbbb
                    }
                }
            };

            Ok((func_table, func_impl))
        }
        _ => Err(syn::Error::new_spanned(
            item,
            "`module_functions` macro can only be applied to methods",
        )
        .to_compile_error()),
    }
}

#[cfg(test)]
mod tests {
    use std::str::FromStr;

    use super::*;

    #[test]
    fn test_no_self() {
        let input: proc_macro2::TokenStream = quote::quote! {
            impl MyModule {
                fn my_function(hoge: i32) -> i32 {
                    hoge + 1
                }
            }
        };
        let output = module_functions(input).unwrap();
        insta::assert_snapshot!(format_tokens(output));
    }

    #[test]
    fn test_with_self() {
        let input: proc_macro2::TokenStream = quote::quote! {
            impl MyModule {
                fn my_function(&self, fuga: f64) -> f64 {
                    fuga * 2.0
                }
            }
        };
        let output = module_functions(input).unwrap();
        insta::assert_snapshot!(format_tokens(output));
    }

    #[test]
    fn test_direct() {
        let input: proc_macro2::TokenStream = quote::quote! {
            impl MyModule {
                #[direct]
                fn my_function(&self) {
                    // do something
                }
            }
        };
        let output = module_functions(input).unwrap();
        insta::assert_snapshot!(format_tokens(output));
    }

    #[test]
    fn test_direct_no_self() {
        let input: proc_macro2::TokenStream = quote::quote! {
            impl MyModule {
                #[direct]
                fn my_function() {
                    // do something
                }
            }
        };
        let output = module_functions(input).unwrap();
        insta::assert_snapshot!(format_tokens(output));
    }

    fn format_tokens(tokens: proc_macro2::TokenStream) -> String {
        // マクロだと rustfmt がうまく動かないので、フォーマットできるように置換する
        let replaced = tokens
            .to_string()
            .replace(":: aviutl2 :: __internal_module !", "mod __internal_module");
        let replaced = proc_macro2::TokenStream::from_str(&replaced).unwrap();
        let formatted = rustfmt_wrapper::rustfmt(replaced).unwrap();
        // 元に戻す
        formatted.replace("mod __internal_module", "::aviutl2::__internal_module!")
    }
}<|MERGE_RESOLUTION|>--- conflicted
+++ resolved
@@ -175,11 +175,10 @@
                         quote::quote! {
                             extern "C" fn #internal_method_name(smp: *mut ::aviutl2::sys::module2::SCRIPT_MODULE_PARAM) {
                                 let mut params = unsafe { ::aviutl2::module::ScriptModuleCallHandle::from_ptr(smp) };
-                                #(#param_bridges)*
                                 <#impl_token as ::aviutl2::module::ScriptModule>::with_instance_mut(|__internal_self| {
+                                    #(#param_bridges)*
                                     let fn_result = <#impl_token>::#method_name(#(#param_names_vec),*);
-                                    let push_result = ::aviutl2::module::IntoScriptModuleReturnValue::push_into(fn_result, &mut params);
-                                    let _ = ::aviutl2::module::IntoScriptModuleReturnValue::push_into(push_result, &mut params);
+                                    ::aviutl2::module::__push_return_value(&mut params, fn_result);
                                 });
                             }
                         }
@@ -187,34 +186,22 @@
                         quote::quote! {
                             extern "C" fn #internal_method_name(smp: *mut ::aviutl2::sys::module2::SCRIPT_MODULE_PARAM) {
                                 let mut params = unsafe { ::aviutl2::module::ScriptModuleCallHandle::from_ptr(smp) };
-                                #(#param_bridges)*
                                 <#impl_token as ::aviutl2::module::ScriptModule>::with_instance(|__internal_self| {
+                                    #(#param_bridges)*
                                     let fn_result = <#impl_token>::#method_name(#(#param_names_vec),*);
-                                    let push_result = ::aviutl2::module::IntoScriptModuleReturnValue::push_into(fn_result, &mut params);
-                                    let _ = ::aviutl2::module::IntoScriptModuleReturnValue::push_into(push_result, &mut params);
-                                });
-                            }
-                        }
-                    }
-<<<<<<< HEAD
+                                    ::aviutl2::module::__push_return_value(&mut params, fn_result);
+                                });
+                            }
+                        }
+                    }
                 } else {
                     quote::quote! {
                         extern "C" fn #internal_method_name(smp: *mut ::aviutl2::sys::module2::SCRIPT_MODULE_PARAM) {
                             let mut params = unsafe { ::aviutl2::module::ScriptModuleCallHandle::from_ptr(smp) };
                             #(#param_bridges)*
                             let fn_result = <#impl_token>::#method_name(#(#param_names_vec),*);
-                            let push_result = ::aviutl2::module::IntoScriptModuleReturnValue::push_into(fn_result, &mut params);
-                            let _ = ::aviutl2::module::IntoScriptModuleReturnValue::push_into(push_result, &mut params);
-                        }
-=======
-                });
-                quote::quote! {
-                    extern "C" fn #internal_method_name(smp: *mut ::aviutl2::sys::module2::SCRIPT_MODULE_PARAM) {
-                        let mut params = ::aviutl2::module::ScriptModuleCallHandle::from_ptr(smp);
-                        #(#param_bridges)*
-                        let fn_result = <#impl_token>::#method_name(#(#param_names),*);
-                        ::aviutl2::module::__push_return_value(&mut params, fn_result);
->>>>>>> aea1bbbb
+                            ::aviutl2::module::__push_return_value(&mut params, fn_result);
+                        }
                     }
                 }
             };
