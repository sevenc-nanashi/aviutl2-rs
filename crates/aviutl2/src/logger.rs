--- conflicted
+++ resolved
@@ -2,9 +2,6 @@
 
 use crate::common::{CWString, NullByteError};
 pub use log::LevelFilter;
-
-pub use log::LevelFilter;
-use crate::{CWString, NullByteError};
 
 // NOTE:
 // InitializeLoggerは可能な限り早く実行されるらしいので、まぁ捨てられるログはないとしていいはず...
@@ -133,20 +130,12 @@
 #[macro_export]
 macro_rules! ldbg {
     () => {
-<<<<<<< HEAD
-        $crate::lprintln!(debug, "[{}:{}:{}]", ::std::file!(), ::std::line!(), ::std::column!());
-=======
         $crate::lprintln!(verbose, "[{}:{}:{}]", ::std::file!(), ::std::line!(), ::std::column!());
->>>>>>> aea1bbbb
     };
     ($val:expr $(,)?) => {
         match $val {
             tmp => {
-<<<<<<< HEAD
-                $crate::lprintln!(debug, "[{}:{}:{}] {} = {:#?}",
-=======
                 $crate::lprintln!(verbose, "[{}:{}:{}] {} = {:#?}",
->>>>>>> aea1bbbb
                     ::std::file!(),
                     ::std::line!(),
                     ::std::column!(),
@@ -171,35 +160,11 @@
 /// lprintln!(info, "This is an info log message.");
 /// lprintln!(warn, "This is a warning log message.");
 /// lprintln!(error, "This is an error log message.");
-<<<<<<< HEAD
-/// lprintln!(debug, "This is a debug log message.");
-=======
 /// lprintln!(verbose, "This is a verbose log message.");
->>>>>>> aea1bbbb
 /// ```
 #[macro_export]
 macro_rules! lprintln {
     (plugin, $($arg:tt)*) => {
-<<<<<<< HEAD
-        let message = format!($($arg)*);
-        let _ = $crate::logger::write_plugin_log(&message);
-    };
-    (info, $($arg:tt)*) => {
-        let message = format!($($arg)*);
-        let _ = $crate::logger::write_info_log(&message);
-    };
-    (warn, $($arg:tt)*) => {
-        let message = format!($($arg)*);
-        let _ = $crate::logger::write_warn_log(&message);
-    };
-    (error, $($arg:tt)*) => {
-        let message = format!($($arg)*);
-        let _ = $crate::logger::write_error_log(&message);
-    };
-    (debug, $($arg:tt)*) => {
-        let message = format!($($arg)*);
-        let _ = $crate::logger::write_debug_log(&message);
-=======
         let _ = $crate::logger::write_plugin_log(&format!($($arg)*));
     };
     (info, $($arg:tt)*) => {
@@ -213,7 +178,6 @@
     };
     (verbose, $($arg:tt)*) => {
         let _ = $crate::logger::write_verbose_log(&format!($($arg)*));
->>>>>>> aea1bbbb
     };
     ($($arg:tt)*) => {
         $crate::lprintln!(plugin, $($arg)*);
@@ -240,19 +204,11 @@
 }
 
 #[duplicate::duplicate_item(
-<<<<<<< HEAD
-    level       function_name;
-    ["ERROR"]   [write_error_log];
-    ["WARN"]    [write_warn_log];
-    ["INFO"]    [write_info_log];
-    ["DEBUG"]   [write_debug_log];
-=======
     level       function_name       log_method;
     ["ERROR"]   [write_error_log]   [error];
     ["WARN"]    [write_warn_log]    [warn];
     ["INFO"]    [write_info_log]    [info];
     ["VERBOSE"] [write_verbose_log] [verbose];
->>>>>>> aea1bbbb
 )]
 #[doc = concat!("ログに", level, "レベルのメッセージを書き込みます。")]
 ///
@@ -267,11 +223,7 @@
 pub fn function_name(message: &str) -> Result<(), NullByteError> {
     with_logger_handle(|handle| unsafe {
         let wide_message = CWString::new(message)?;
-<<<<<<< HEAD
-        ((*handle).log)(handle, wide_message.as_ptr());
-=======
         ((*handle).log_method)(handle, wide_message.as_ptr());
->>>>>>> aea1bbbb
         Ok(())
     })
     .unwrap_or(Ok(()))
@@ -295,17 +247,10 @@
 
 impl InternalLoggerHandle {
     fn ptr(&self) -> *mut aviutl2_sys::logger2::LOG_HANDLE {
-        self.0
-    }
-}
-
-<<<<<<< HEAD
-fn encode_utf16_with_nul(message: &str) -> Vec<u16> {
-    message.encode_utf16().chain(std::iter::once(0)).collect()
-}
-
-=======
->>>>>>> aea1bbbb
+ self.0
+    }
+}
+
 fn with_logger_handle<F, T>(f: F) -> Option<T>
 where
     F: FnOnce(*mut aviutl2_sys::logger2::LOG_HANDLE) -> T,
