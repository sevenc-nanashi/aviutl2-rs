--- conflicted
+++ resolved
@@ -40,14 +40,12 @@
 #[cfg(feature = "filter")]
 pub mod filter;
 
-<<<<<<< HEAD
 #[cfg(feature = "module")]
 pub mod module;
-=======
+
 #[doc(hidden)]
 #[path = "internal_base.rs"]
 pub mod __internal_base;
->>>>>>> 26fddc9b
 
 pub mod common;
 pub mod utils;
