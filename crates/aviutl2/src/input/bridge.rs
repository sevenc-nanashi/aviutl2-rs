--- conflicted
+++ resolved
@@ -418,11 +418,7 @@
                 } else if track_type == aviutl2_sys::input2::INPUT_PLUGIN_TABLE::TRACK_TYPE_AUDIO {
                     *audio_tracks as i32
                 } else {
-<<<<<<< HEAD
-                    debug_print!("Invalid track type: {}", track_type);
-=======
                     log::error!("Invalid track type: {}", track_type);
->>>>>>> 163b8c2d
                     -1 // Invalid track type
                 }
             }
