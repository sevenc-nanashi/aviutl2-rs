--- conflicted
+++ resolved
@@ -1,15 +1,13 @@
 use std::num::NonZeroIsize;
 
 use crate::{
-    common::{format_file_filters, leak_large_string, load_large_string},
-    input::{AudioFormat, ImageFormat, InputPlugin, IntoAudio, IntoImage},
+    common::{
+        format_file_filters, leak_large_string, load_large_string, result_to_bool_with_dialog,
+    },
+    input::{
+        AudioFormat, AudioInputInfo, ImageFormat, InputPlugin, IntoAudio, IntoImage, VideoInputInfo,
+    },
 };
-
-<<<<<<< HEAD
-use super::{AudioInputInfo, VideoInputInfo, alert_error, result_to_bool_with_dialog};
-=======
-use super::result_to_bool_with_dialog;
->>>>>>> 95559e4b
 
 pub use raw_window_handle::RawWindowHandle;
 
@@ -52,10 +50,10 @@
             biBitCount: (self.format.bytes_count() * 8) as u16, // Bits per pixel
             biCompression: bi_compression,
             biSizeImage: (self.width * self.height * self.format.bytes_count() as u32),
-            biXPelsPerMeter: 0,                          // Not used
-            biYPelsPerMeter: 0,                          // Not used
-            biClrUsed: 0,                                // Not used
-            biClrImportant: 0,                           // Not used
+            biXPelsPerMeter: 0, // Not used
+            biYPelsPerMeter: 0, // Not used
+            biClrUsed: 0,       // Not used
+            biClrImportant: 0,  // Not used
         }
     }
 }
@@ -71,10 +69,13 @@
             wFormatTag: format as u16,
             nChannels: self.channels,
             nSamplesPerSec: self.sample_rate,
-            nAvgBytesPerSec: (self.sample_rate * (self.channels as u32) * (bytes_per_sample as u32)),
-            nBlockAlign: (self.channels * bytes_per_sample as u16), // 4 bytes per sample for float
-            wBitsPerSample: (bytes_per_sample * 8) as _,            // Assuming float samples
-            cbSize: 0,                                              // No extra data
+            nAvgBytesPerSec: (self.sample_rate
+                * (self.channels as u32)
+                * (bytes_per_sample as u32)),
+            nBlockAlign: (self.channels * bytes_per_sample as u16),
+            wBitsPerSample: u16::try_from(bytes_per_sample * 8usize)
+                .expect("Invalid bits per sample"),
+            cbSize: 0, // No extra data
         }
     }
 }
@@ -301,7 +302,9 @@
                         .expect("Unreachable: Audio format not set");
                     assert_eq!(
                         len,
-                        (audio_format.channels as usize * length as usize * audio_format.format.bytes_per_sample()),
+                        (audio_format.channels as usize
+                            * length as usize
+                            * audio_format.format.bytes_per_sample()),
                         "Audio data size does not match expected size"
                     );
                 }
